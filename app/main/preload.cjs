const { contextBridge, ipcRenderer } = require('electron');

contextBridge.exposeInMainWorld('AgentAPI', {
  version: () => 'Phase 3 stub',
  listAgents: () => ipcRenderer.invoke('AgentFlow:agents:list'),
  upsertAgent: (agent) => ipcRenderer.invoke('AgentFlow:agents:upsert', agent),
  listProviderStatus: () => ipcRenderer.invoke('AgentFlow:providers:status'),
  runPipelineSimple: (input) => ipcRenderer.invoke('AgentFlow:pipeline:runSimple', input),
  runPipeline: (pipelineDefinition, payload) =>
    ipcRenderer.invoke('AgentFlow:pipeline:run', pipelineDefinition, payload),
  listPipelines: () => ipcRenderer.invoke('AgentFlow:pipeline:list'),
  upsertPipeline: (pipelineDefinition) =>
    ipcRenderer.invoke('AgentFlow:pipeline:upsert', pipelineDefinition),
  getTelegramStatus: () => ipcRenderer.invoke('AgentFlow:bot:status'),
  setTelegramToken: (token) => ipcRenderer.invoke('AgentFlow:bot:setToken', token),
  startTelegramBot: () => ipcRenderer.invoke('AgentFlow:bot:start'),
  stopTelegramBot: () => ipcRenderer.invoke('AgentFlow:bot:stop'),
  fetchLatestBrief: (projectId) => ipcRenderer.invoke('AgentFlow:briefs:latest', projectId),
  generateBriefPlan: (projectId) => ipcRenderer.invoke('AgentFlow:briefs:plan', projectId),
  listEntityHistory: (entityType, entityId) =>
    ipcRenderer.invoke('AgentFlow:history:list', { entityType, entityId }),
  diffEntityVersions: (entityType, idA, idB) =>
    ipcRenderer.invoke('AgentFlow:diff:entity', { entityType, idA, idB }),
  listSchedules: (projectId) =>
    ipcRenderer.invoke('AgentFlow:schedules:list', { projectId }),
  upsertSchedule: (schedule) => ipcRenderer.invoke('AgentFlow:schedules:upsert', schedule),
  deleteSchedule: (scheduleId) => ipcRenderer.invoke('AgentFlow:schedules:delete', scheduleId),
  toggleSchedule: (scheduleId, enabled) =>
    ipcRenderer.invoke('AgentFlow:schedules:toggle', { id: scheduleId, enabled }),
  runScheduleNow: (scheduleId) => ipcRenderer.invoke('AgentFlow:schedules:runNow', scheduleId),
  getSchedulerStatus: () => ipcRenderer.invoke('AgentFlow:schedules:status')
<<<<<<< HEAD
=======
    ipcRenderer.invoke('AgentFlow:diff:entity', { entityType, idA, idB })

  generateBriefPlan: (projectId) => ipcRenderer.invoke('AgentFlow:briefs:plan', projectId)

>>>>>>> 6ee39126
});<|MERGE_RESOLUTION|>--- conflicted
+++ resolved
@@ -29,11 +29,7 @@
     ipcRenderer.invoke('AgentFlow:schedules:toggle', { id: scheduleId, enabled }),
   runScheduleNow: (scheduleId) => ipcRenderer.invoke('AgentFlow:schedules:runNow', scheduleId),
   getSchedulerStatus: () => ipcRenderer.invoke('AgentFlow:schedules:status')
-<<<<<<< HEAD
-=======
     ipcRenderer.invoke('AgentFlow:diff:entity', { entityType, idA, idB })
 
   generateBriefPlan: (projectId) => ipcRenderer.invoke('AgentFlow:briefs:plan', projectId)
-
->>>>>>> 6ee39126
 });