--- conflicted
+++ resolved
@@ -7,10 +7,6 @@
 import { registerIpcHandlers } from '../core/api.js';
 import { createProviderManager } from '../core/providers/manager.js';
 import { runMigrations } from '../db/migrate.js';
-<<<<<<< HEAD
-import { registerTelegramIpcHandlers } from './ipcBot.js';
-=======
->>>>>>> 0f983544
 
 const isDevelopment = process.env.NODE_ENV === 'development';
 const __filename = fileURLToPath(import.meta.url);
