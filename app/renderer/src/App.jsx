--- conflicted
+++ resolved
@@ -151,15 +151,14 @@
   const [briefLoading, setBriefLoading] = useState(false);
   const [planDraft, setPlanDraft] = useState({ text: '', updatedAt: null });
   const [planLoading, setPlanLoading] = useState(false);
-<<<<<<< HEAD
+
   const [versionModal, setVersionModal] = useState({
     open: false,
     entityType: null,
     entityId: null,
     entityName: ''
   });
-=======
->>>>>>> 3637fc1a
+
 
   const { agentsData, providerStatus, providerUpdatedAt, refreshAgents } = useAgentResources();
   const { pipelines, refreshPipelines } = usePipelineResources();
@@ -254,7 +253,7 @@
     showToast('История запусков очищена', 'info');
   };
 
-<<<<<<< HEAD
+
   const closeVersionModal = () => {
     setVersionModal({ open: false, entityType: null, entityId: null, entityName: '' });
   };
@@ -285,8 +284,6 @@
     });
   };
 
-=======
->>>>>>> 3637fc1a
   const handleSaveBotToken = async (token) => {
     setBotBusy(true);
 
