--- conflicted
+++ resolved
@@ -28,11 +28,8 @@
   isRefreshing = false,
   isGenerating = false
 }) {
-<<<<<<< HEAD
   const { t, language } = useI18n();
   const locale = language === 'en' ? 'en-US' : 'ru-RU';
-=======
->>>>>>> 6ee39126
   const [formState, setFormState] = useState({ ...DEFAULT_BRIEF, ...brief });
 
   useEffect(() => {
@@ -183,13 +180,10 @@
       </InfoCard>
 
       <InfoCard
-<<<<<<< HEAD
         title={t('brief.telegram.title')}
         subtitle={t('brief.telegram.subtitle')}
-=======
         title="Telegram-бот"
         subtitle="Получайте брифы из чата: обновите ответы и сформируйте план кампании."
->>>>>>> 6ee39126
         footer={
           <div className="button-row">
             <button
@@ -198,11 +192,8 @@
               onClick={onRefreshBrief}
               disabled={!project || isRefreshing}
             >
-<<<<<<< HEAD
               {isRefreshing ? t('brief.telegram.refreshing') : t('brief.telegram.refresh')}
-=======
               {isRefreshing ? 'Обновляем...' : 'Обновить'}
->>>>>>> 6ee39126
             </button>
             <button
               type="button"
@@ -210,11 +201,8 @@
               onClick={onImportBrief}
               disabled={!latestBrief || !project}
             >
-<<<<<<< HEAD
               {t('brief.telegram.apply')}
-=======
               Использовать в форме
->>>>>>> 6ee39126
             </button>
             <button
               type="button"
@@ -222,62 +210,46 @@
               onClick={onGeneratePlan}
               disabled={!project || isGenerating}
             >
-<<<<<<< HEAD
               {isGenerating ? t('brief.telegram.generating') : t('brief.telegram.generate')}
-=======
               {isGenerating ? 'Готовим...' : 'Сформировать план'}
->>>>>>> 6ee39126
             </button>
           </div>
         }
       >
         <div className="telegram-brief-status">
           <p>
-<<<<<<< HEAD
             <strong>{t('common.status')}:</strong> {statusLabel}
-=======
             <strong>Статус:</strong> {statusLabel}
->>>>>>> 6ee39126
             {telegramStatus?.lastError ? <span className="status-label warn">{telegramStatus.lastError}</span> : null}
           </p>
           {deeplink ? (
             <p className="hint">
-<<<<<<< HEAD
               {t('common.deeplink')}: <code>{deeplink}</code>
             </p>
           ) : (
             <p className="hint">{t('brief.telegram.deeplinkHint')}</p>
-=======
               Deeplink: <code>{deeplink}</code>
             </p>
           ) : (
             <p className="hint">Скопируйте deeplink и запустите бота через вкладку «Настройки».</p>
->>>>>>> 6ee39126
           )}
         </div>
         {latestBrief ? (
           <div className="telegram-brief-preview">
             <p className="telegram-brief-preview__meta">
-<<<<<<< HEAD
               {t('brief.telegram.receivedAt')}: {new Date(latestBrief.createdAt || latestBrief.updatedAt).toLocaleString(locale)}
-=======
               Получен: {new Date(latestBrief.createdAt || latestBrief.updatedAt).toLocaleString('ru-RU')}
->>>>>>> 6ee39126
             </p>
             <ul>
               {Object.entries(latestBriefDetails).map(([key, value]) => (
                 <li key={key}>
-<<<<<<< HEAD
                   <strong>{key}:</strong> {value || t('common.notAvailable')}
-=======
                   <strong>{key}:</strong> {value || '—'}
->>>>>>> 6ee39126
                 </li>
               ))}
             </ul>
           </div>
         ) : (
-<<<<<<< HEAD
           <p className="hint">{t('brief.telegram.noBriefs')}</p>
         )}
       </InfoCard>
@@ -287,7 +259,6 @@
           <pre className="plan-preview">{planText}</pre>
         ) : (
           <p className="hint">{t('brief.telegram.planEmpty')}</p>
-=======
           <p className="hint">Пока нет брифов от Telegram-бота для текущего проекта.</p>
         )}
       </InfoCard>
@@ -297,7 +268,6 @@
           <pre className="plan-preview">{planText}</pre>
         ) : (
           <p className="hint">Сформируйте план после получения брифа из Telegram, чтобы увидеть шаги кампании.</p>
->>>>>>> 6ee39126
         )}
       </InfoCard>
     </div>
