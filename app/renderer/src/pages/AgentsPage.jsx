import PropTypes from 'prop-types';
import { InfoCard } from '../components/InfoCard.jsx';
import { EmptyState } from '../components/EmptyState.jsx';
import { useI18n } from '../i18n/useI18n.js';

function AgentTable({ items = [], emptyMessage, onShowHistory }) {
  const { t } = useI18n();

<<<<<<< HEAD
=======
function AgentTable({ items = [], emptyMessage, onShowHistory }) {
>>>>>>> 6ee39126
  if (!items || items.length === 0) {
    return <EmptyState title={emptyMessage} description="" />;
  }

  const hasHistoryActions = typeof onShowHistory === 'function';

  return (
    <div className="table-wrapper">
      <table>
        <thead>
          <tr>
<<<<<<< HEAD
            <th>{t('agents.table.name')}</th>
            <th>{t('agents.table.type')}</th>
            <th>{t('agents.table.version')}</th>
            <th>{t('agents.table.source')}</th>
            <th>{t('agents.table.description')}</th>
            {hasHistoryActions ? <th>{t('agents.table.history')}</th> : null}
=======
            <th>Название</th>
            <th>Тип</th>
            <th>Версия</th>
            <th>Источник</th>
            <th>Описание</th>
            {hasHistoryActions ? <th>История</th> : null}
>>>>>>> 6ee39126
          </tr>
        </thead>
        <tbody>
          {items.map((agent) => (
            <tr key={agent.id}>
              <td>{agent.name}</td>
              <td>{agent.type || t('common.notAvailable')}</td>
              <td>{agent.version || t('common.notAvailable')}</td>
              <td>{agent.source || 'plugin'}</td>
<<<<<<< HEAD
              <td>{agent.description || t('common.notAvailable')}</td>
=======
              <td>{agent.description || '—'}</td>
>>>>>>> 6ee39126
              {hasHistoryActions ? (
                <td>
                  <button
                    type="button"
                    className="link-button"
                    onClick={() => onShowHistory(agent)}
                    disabled={!agent?.id}
                  >
<<<<<<< HEAD
                    {t('agents.table.changes')}
=======
                    Изменения
>>>>>>> 6ee39126
                  </button>
                </td>
              ) : null}
            </tr>
          ))}
        </tbody>
      </table>
    </div>
  );
}

AgentTable.propTypes = {
  items: PropTypes.arrayOf(
    PropTypes.shape({
      id: PropTypes.string.isRequired,
      name: PropTypes.string.isRequired,
      type: PropTypes.string,
      version: PropTypes.string,
      source: PropTypes.string,
      description: PropTypes.string
    })
  ),
  emptyMessage: PropTypes.string.isRequired,
  onShowHistory: PropTypes.func
};

AgentTable.defaultProps = {
  onShowHistory: undefined
};

export function AgentsPage({
  agentsData,
  providerStatus = [],
  onRefresh,
  lastUpdated = null,
  onShowHistory
}) {
  const { t } = useI18n();
  return (
    <div className="page-grid two-columns">
      <InfoCard
        title={t('agents.title')}
        subtitle={t('agents.subtitle')}
        footer={
          <button type="button" className="secondary-button" onClick={onRefresh}>
            {t('agents.refresh')}
          </button>
        }
      >
        <div className="provider-status-list">
          {providerStatus.length === 0 ? (
            <EmptyState
              title={t('agents.emptyTitle')}
              description={t('agents.emptyDescription')}
            />
          ) : (
            <ul>
              {providerStatus.map((provider) => (
                <li key={provider.id}>
                  <div>
                    <h4>{provider.id}</h4>
                    <span className={`status-dot ${provider.hasKey ? 'online' : 'offline'}`} />
                  </div>
                  <p>{t('agents.type')}: {provider.type}</p>
                  <p>
                    {t('agents.models')}: {provider.models?.join(', ') || t('common.notAvailable')}
                  </p>
                  <p>
                    {t('agents.apiKey')}: 
                    {provider.hasKey ? (
                      <span className="status-label ok">{t('agents.apiKeyPresent')}</span>
                    ) : provider.apiKeyRef ? (
                      <span className="status-label warn">{t('agents.apiKeyMissing', { ref: provider.apiKeyRef })}</span>
                    ) : (
                      <span className="status-label info">{t('agents.apiKeyNotRequired')}</span>
                    )}
                  </p>
                </li>
              ))}
            </ul>
          )}
        </div>
        {lastUpdated ? (
          <p className="provider-updated">
            {t('agents.updatedAt')}: {lastUpdated}
          </p>
        ) : null}
      </InfoCard>

      <InfoCard
        title={t('agents.agentsTitle')}
        subtitle={t('agents.agentsSubtitle')}
      >
        <h4 className="table-title">{t('agents.plugins')}</h4>
        <AgentTable items={agentsData.plugins} emptyMessage={t('agents.pluginsEmpty')} />

        <h4 className="table-title">{t('agents.configs')}</h4>
        <AgentTable
          items={agentsData.configs}
<<<<<<< HEAD
          emptyMessage={t('agents.configsEmpty')}
=======
          emptyMessage="Конфигурации агентов ещё не созданы"
>>>>>>> 6ee39126
          onShowHistory={onShowHistory}
        />
      </InfoCard>
    </div>
  );
}

AgentsPage.propTypes = {
  agentsData: PropTypes.shape({
    plugins: PropTypes.array,
    configs: PropTypes.array
  }).isRequired,
  providerStatus: PropTypes.arrayOf(
    PropTypes.shape({
      id: PropTypes.string.isRequired,
      type: PropTypes.string.isRequired,
      hasKey: PropTypes.bool,
      apiKeyRef: PropTypes.string,
      models: PropTypes.arrayOf(PropTypes.string)
    })
  ),
  onRefresh: PropTypes.func.isRequired,
  lastUpdated: PropTypes.string,
  onShowHistory: PropTypes.func
};

AgentsPage.defaultProps = {
  lastUpdated: null,
  onShowHistory: undefined
};<|MERGE_RESOLUTION|>--- conflicted
+++ resolved
@@ -6,10 +6,7 @@
 function AgentTable({ items = [], emptyMessage, onShowHistory }) {
   const { t } = useI18n();
 
-<<<<<<< HEAD
-=======
 function AgentTable({ items = [], emptyMessage, onShowHistory }) {
->>>>>>> 6ee39126
   if (!items || items.length === 0) {
     return <EmptyState title={emptyMessage} description="" />;
   }
@@ -21,21 +18,18 @@
       <table>
         <thead>
           <tr>
-<<<<<<< HEAD
             <th>{t('agents.table.name')}</th>
             <th>{t('agents.table.type')}</th>
             <th>{t('agents.table.version')}</th>
             <th>{t('agents.table.source')}</th>
             <th>{t('agents.table.description')}</th>
             {hasHistoryActions ? <th>{t('agents.table.history')}</th> : null}
-=======
             <th>Название</th>
             <th>Тип</th>
             <th>Версия</th>
             <th>Источник</th>
             <th>Описание</th>
             {hasHistoryActions ? <th>История</th> : null}
->>>>>>> 6ee39126
           </tr>
         </thead>
         <tbody>
@@ -45,11 +39,8 @@
               <td>{agent.type || t('common.notAvailable')}</td>
               <td>{agent.version || t('common.notAvailable')}</td>
               <td>{agent.source || 'plugin'}</td>
-<<<<<<< HEAD
               <td>{agent.description || t('common.notAvailable')}</td>
-=======
               <td>{agent.description || '—'}</td>
->>>>>>> 6ee39126
               {hasHistoryActions ? (
                 <td>
                   <button
@@ -58,11 +49,8 @@
                     onClick={() => onShowHistory(agent)}
                     disabled={!agent?.id}
                   >
-<<<<<<< HEAD
                     {t('agents.table.changes')}
-=======
                     Изменения
->>>>>>> 6ee39126
                   </button>
                 </td>
               ) : null}
@@ -162,11 +150,9 @@
         <h4 className="table-title">{t('agents.configs')}</h4>
         <AgentTable
           items={agentsData.configs}
-<<<<<<< HEAD
           emptyMessage={t('agents.configsEmpty')}
-=======
+
           emptyMessage="Конфигурации агентов ещё не созданы"
->>>>>>> 6ee39126
           onShowHistory={onShowHistory}
         />
       </InfoCard>
